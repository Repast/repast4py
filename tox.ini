--- conflicted
+++ resolved
@@ -1,14 +1,7 @@
 # tox configuration file
 [tox]
-<<<<<<< HEAD
-envlist = py39, py310, py311, py312, py313, py314
-=======
 envlist = py38, py39, py310, py311, py312, py313
 
-[gh]
-"3.13" = ["py313"]
-"3.12" = ["py312"]
->>>>>>> 0d214700
 
 [testenv]
 deps = numpy
