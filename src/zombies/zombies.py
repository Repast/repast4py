--- conflicted
+++ resolved
@@ -161,13 +161,9 @@
                 direction = (min_ngh - pt.coordinates) * 0.5
                 timer.start_timer('human_move')
                 model.move(self, space_pt.x + direction[0], space_pt.y + direction[1])
-<<<<<<< HEAD
-                #timer.stop_timer('human_move')
-=======
                 timer.stop_timer('human_move')
             timer.stop_timer('do_move')
 
->>>>>>> 5d7f5142
         return (not alive, space_pt)
 
 
