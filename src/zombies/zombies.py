from mpi4py import MPI
import sys
import configparser
import random, math
import numpy as np
import argparse
import json
import time

import numba
from numba import int32, int64
from numba.experimental import jitclass

from repast4py import core, space, util, schedule

from repast4py.space import ContinuousPoint as CPt
from repast4py.space import DiscretePoint as DPt
from repast4py.space import BorderType, OccupancyType

timer = util.Timer()
model = None

def printf(msg):
    print(msg)
    sys.stdout.flush()

@numba.jit(nopython=True)
def find_min_zombies(nghs, grid):
    minimum = [[], sys.maxsize]
    at = Dpt(0, 0, 0)
    for ngh in nghs:
        at._reset_from_array(ngh)
        count = 0
        for obj in grid.get_agents(at):
            if obj.id[2] == Zombie.ID:
                count += 1
        if count < minimum[1]:
            minimum[0] = [ngh]
            minimum[1] = count
        elif count == minimum[1]:
            minimum[0].append(ngh)

    return minimum[0][random.randint(0, len(minimum[0]) - 1)]

# @numba.jit((int64[:], int64[:]), nopython=True)
def is_equal(a1, a2):
    return a1[0] == a2[0] and a1[1] == a2[1]

spec = [
    ('m', int32[:]),
    ('n', int32[:]),
    ('mo', int32[:]),
    ('no', int32[:]),
    ('xmin', int32),
    ('ymin', int32),
    ('ymax', int32),
    ('xmax', int32)
]

@jitclass(spec)
class GridNghFinder:

    def __init__(self, xmin, ymin, xmax, ymax):
        self.m = np.array([-1, 0, 1, -1, 1, -1, 0, 1], dtype=np.int32)
        self.n = np.array([1, 1, 1, 0, 0, -1, -1, -1], dtype=np.int32)
        self.mo= np.array([-1, 0, 1, -1, 0, 1, -1, 0, 1], dtype=np.int32)
        self.no = np.array([1, 1, 1, 0, 0, 0, -1, -1, -1], dtype=np.int32)
        self.xmin = xmin
        self.ymin = ymin
        self.xmax = xmax
        self.ymax = ymax
        #self.zs = np.zeros(9, dtype=np.int32)

    def find(self, x, y): # include_origin=False):
        #if include_origin:
        xs = self.mo + x
        ys = self.no + y
        

        # else:
        #     xs = self.m + x
        #     ys = self.n + y

        xd = (xs >= self.xmin) & (xs < self.xmax)
        xs = xs[xd]
        ys = ys[xd]

        yd = (ys >= self.ymin) & (ys < self.ymax)
        xs = xs[yd]
        ys = ys[yd]

        return np.stack((xs, ys, np.zeros(len(ys), dtype=np.int32)), axis=-1)


class Human(core.Agent):

    ID = 0

    def __init__(self, a_id, rank):
        super().__init__(id=a_id, type=Human.ID, rank=rank)
        self.infected = False
        self.infected_duration = 0

    def save(self):
        return (self.uid, self.infected, self.infected_duration)

    def restore(self, data):
        self.infected = data[1]
        self.infected_duration = data[2]

    def infect(self):
        self.infected = True

    # @profile
    def step(self):
        timer.start_timer('s_get_location')
        space_pt = model.space.get_location(self)
        timer.stop_timer('s_get_location')
        alive = True
        if self.infected:
            self.infected_duration += 1
            alive = self.infected_duration < 10

        if alive:
            grid = model.grid
            timer.start_timer('g_get_location')
            pt = grid.get_location(self)
            timer.stop_timer('g_get_location')
            timer.start_timer('ngh_finder')
            nghs = model.ngh_finder.find(pt.x, pt.y) # include_origin=True)
            #timer.stop_timer('ngh_finder')

            #timer.start_timer('zombie_finder')
            minimum = [[], sys.maxsize]
            at = DPt(0, 0, 0)
            for ngh in nghs:
                at._reset_from_array(ngh)
                count = 0
                for obj in grid.get_agents(at):
                    if obj.uid[1] == Zombie.ID:
                        count += 1
                if count < minimum[1]:
                    minimum[0] = [ngh]
                    minimum[1] = count
                elif count == minimum[1]:
                    minimum[0].append(ngh)

            min_ngh = minimum[0][random.randint(0, len(minimum[0]) - 1)]
            #timer.stop_timer('zombie_finder')

            timer.start_timer('do_move')
            # if not np.all(min_ngh == pt.coordinates):
            # if min_ngh[0] != pt.coordinates[0] or min_ngh[1] != pt.coordinates[1]:
            #if not np.array_equal(min_ngh, pt.coordinates):
            if not is_equal(min_ngh, pt.coordinates):
                direction = (min_ngh - pt.coordinates) * 0.5
                timer.start_timer('human_move')
                model.move(self, space_pt.x + direction[0], space_pt.y + direction[1])
<<<<<<< HEAD
                #timer.stop_timer('human_move')
=======
                timer.stop_timer('human_move')
            timer.stop_timer('do_move')
        
>>>>>>> 47ad63e1
        return (not alive, space_pt)


class Zombie(core.Agent):

    ID = 1

    def __init__(self, a_id, rank):
        super().__init__(id=a_id, type=Zombie.ID, rank=rank)

    def save(self):
        return (self.uid,)

    def restore(self):
        pass

    def step(self):
        grid = model.grid
        pt = grid.get_location(self)
        nghs = model.ngh_finder.find(pt.x, pt.y) # include_origin=True)

        at = DPt(0, 0)
        maximum = [[], -(sys.maxsize - 1)]
        for ngh in nghs:
            at._reset_from_array(ngh)
            count = 0
            for obj in grid.get_agents(at):
                if obj.uid[1] == Human.ID:
                    count += 1
            if count > maximum[1]:
                maximum[0] = [ngh]
                maximum[1] = count
            elif count == maximum[1]:
                maximum[0].append(ngh)

        max_ngh = maximum[0][random.randint(0, len(maximum[0]) - 1)]

        if not np.all(max_ngh == pt.coordinates):
            direction = (max_ngh - pt.coordinates[0:3]) * 0.25
            pt = model.space.get_location(self)
            #timer.start_timer('zombie_move')
            model.move(self, pt.x + direction[0], pt.y + direction[1])
            #timer.stop_timer('zombie_move')

        pt = grid.get_location(self)
        for obj in grid.get_agents(pt):
            if obj.uid[1] == Human.ID:
                obj.infect()
                break

def create_agent(agent_data):
    uid = agent_data[0]
    # 0 is id, 1 is type, 2 is rank
    if uid[1] == Human.ID:
        h = Human(uid[0], uid[2])
        h.infected = agent_data[1]
        h.infected_duration = agent_data[2]
        return h
    else:
        return Zombie(uid[0], uid[2])


class Model:

    def __init__(self, comm, props):
        self.comm = comm
        self.context = core.SharedContext(comm)
        self.rank = self.comm.Get_rank()

        self.runner = schedule.SharedScheduleRunner(comm)
        self.runner.schedule_repeating_event(1, 1, self.step)
        self.runner.schedule_stop(float(props['stop.at']))

        box = space.BoundingBox(0, int(props['world.width']), 0, int(props['world.height']), 0, 0)

        self.grid = space.SharedGrid('grid', bounds=box, borders=BorderType.Sticky, occupancy=OccupancyType.Multiple,
            buffersize=2, comm=comm)
        self.context.add_projection(self.grid)

        self.space = space.SharedCSpace('space', bounds=box, borders=BorderType.Sticky, occupancy=OccupancyType.Multiple,
            buffersize=2, comm=comm, tree_threshold=100)
        self.context.add_projection(self.space)

        self.ngh_finder = GridNghFinder(0, 0, box.xextent, box.yextent)

        local_bounds = self.space.get_local_bounds()
        world_size = comm.Get_size()

        total_human_count = int(props['human.count'])
        pp_human_count = int(total_human_count / world_size)
        if self.rank < total_human_count % world_size:
            pp_human_count += 1

        for i in range(pp_human_count):
            h = Human(i, self.rank)
            self.context.add(h)
            x = random.uniform(local_bounds.xmin, local_bounds.xmin + local_bounds.xextent)
            y = random.uniform(local_bounds.ymin, local_bounds.ymin + local_bounds.yextent)
            self.move(h, x, y)

        total_zombie_count = int(props['zombie.count'])
        pp_zombie_count = int(total_zombie_count / world_size)
        if self.rank < total_zombie_count % world_size:
            pp_zombie_count += 1

        for i in range(pp_zombie_count):
            zo = Zombie(i, self.rank)
            self.context.add(zo)
            x = random.uniform(local_bounds.xmin, local_bounds.xmin + local_bounds.xextent)
            y = random.uniform(local_bounds.ymin, local_bounds.ymin + local_bounds.yextent)
            self.move(zo, x, y)

        self.zombie_id = pp_zombie_count

        self.calc_counts()


    def move(self, agent, x, y):
        #timer.start_timer('space_move')
        self.space.move(agent, CPt(x, y))
        #timer.stop_timer('space_move')
        #timer.start_timer('grid_move')
        self.grid.move(agent, DPt(int(math.floor(x)), int(math.floor(y))))
        #timer.stop_timer('grid_move')

    def step(self):
        # print("{}: {}".format(self.rank, len(self.context.local_agents)))
        tick =  self.runner.schedule.tick
        if tick % 10 == 0:
            hc, zc = self.calc_counts()
            if (self.rank == 0):
                printf("Tick: {}, Human Count: {}, Zombie Count: {}".format(tick, hc, zc))

        self.context.synchronize(create_agent)

        #timer.start_timer('z_step')
        for z in self.context.agents(Zombie.ID):
            z.step()
        #timer.stop_timer('z_step')

        #timer.start_timer('h_step')
        dead_humans = []
        for h in self.context.agents(Human.ID):
            dead, pt = h.step()
            if dead:
                dead_humans.append((h, pt))

        for h, pt in dead_humans:
            model.remove_agent(h)
            model.add_zombie(pt)

        #timer.stop_timer('h_step')

    def run(self):
        self.runner.execute()

    def remove_agent(self, agent):
        self.context.remove(agent)

    def add_zombie(self, pt):
        z = Zombie(self.zombie_id, self.rank)
        self.zombie_id += 1
        self.context.add(z)
        self.move(z, pt.x, pt.y)
        #print("Adding zombie at {}".format(pt))

    def calc_counts(self):
        human_count = np.zeros(1, dtype='int64')
        zombie_count = np.zeros(1, dtype='int64')
        counts = self.context.size([Human.ID, Zombie.ID])
        self.comm.Reduce(np.array([counts[Human.ID]], dtype='int64'), human_count, op=MPI.SUM, root=0)
        self.comm.Reduce(np.array([counts[Zombie.ID]], dtype='int64'), zombie_count, op=MPI.SUM, root=0)

        return (human_count[0], zombie_count[0])


def run(props):

    if 'random.seed' in props:
        random.seed(int(props['random.seed']))

    global model
    model = Model(MPI.COMM_WORLD, props)
    #timer.start_timer('all')
    model.run()
    #timer.stop_timer('all')
    #timer.print_times()

def parse_args():
    parser = argparse.ArgumentParser()
    parser.add_argument("props_file", help="properties file")
    parser.add_argument("parameters", nargs="?", default="{}", help="json parameters string")
    return parser.parse_args()

def parse_props(props_file, param_string):
    with open(props_file, 'r') as f_in:
        lines = f_in.readlines()
        config_string = '[DEFAULT]\n{}'.format('\n'.join(lines))

    config = configparser.ConfigParser()
    config.read_string(config_string)
    props = config['DEFAULT']

    params = json.loads(param_string)
    for p in params:
        props[p] = str(params[p])
    
    return props

if __name__ == "__main__":
    args = parse_args()
    start_time = time.time()
    props = parse_props(args.props_file, args.parameters)
    run(props)
    end_time = time.time()
    if MPI.COMM_WORLD.Get_rank() == 0:
        size = MPI.COMM_WORLD.Get_size()
        line = '{},{},{},{},{},{}'.format(size, props['human.count'], props['zombie.count'], props['run.number'], props['random.seed'], end_time - start_time)
        with open('runtimes_{}p_{}h_{}z_{}_{}.csv'.format(size, props['human.count'], props['zombie.count'], props['run.number'], props['random.seed']), 'w') as f_out:
            print('Runtime: {}'.format(line))
            f_out.write('{}\n'.format(line))<|MERGE_RESOLUTION|>--- conflicted
+++ resolved
@@ -156,13 +156,7 @@
                 direction = (min_ngh - pt.coordinates) * 0.5
                 timer.start_timer('human_move')
                 model.move(self, space_pt.x + direction[0], space_pt.y + direction[1])
-<<<<<<< HEAD
                 #timer.stop_timer('human_move')
-=======
-                timer.stop_timer('human_move')
-            timer.stop_timer('do_move')
-        
->>>>>>> 47ad63e1
         return (not alive, space_pt)
 
 
