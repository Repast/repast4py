# Copyright 2021, UChicago Argonne, LLC
# All Rights Reserved
# Software Name: repast4py
# By: Argonne National Laboratory
# License: BSD-3 - https://github.com/Repast/repast4py/blob/master/LICENSE.txt

<<<<<<< HEAD
__version__ = '1.0.5.beta1'
=======
__version__ = '1.1.0'
>>>>>>> 9d8abb88
<|MERGE_RESOLUTION|>--- conflicted
+++ resolved
@@ -4,8 +4,4 @@
 # By: Argonne National Laboratory
 # License: BSD-3 - https://github.com/Repast/repast4py/blob/master/LICENSE.txt
 
-<<<<<<< HEAD
-__version__ = '1.0.5.beta1'
-=======
-__version__ = '1.1.0'
->>>>>>> 9d8abb88
+__version__ = '1.1.0'